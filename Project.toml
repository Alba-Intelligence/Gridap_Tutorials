name = "Tutorials"
uuid = "ab87341f-2653-5384-8dc6-691ea82e91b3"
authors = ["Santiago Badia <santiago.badia@monash.edu>", "Francesc Verdugo <fverdugo@cimne.upc.edu>"]
version = "0.15.0"

[deps]
FillArrays = "1a297f60-69ca-5386-bcde-b61e274b549b"
Gridap = "56d4f2e9-7ea1-5844-9cf6-b9c51ca7ce8e"
IJulia = "7073ff75-c697-5162-941a-fcdaad2a7d2a"
LineSearches = "d3d80556-e9d4-5f37-9878-2ab0fcc64255"
LinearAlgebra = "37e2e46d-f89d-539d-b4ee-838fcccc9c8e"
Literate = "98b081ad-f1c9-55d3-8b20-4c87d4299306"
NLsolve = "2774e3e8-f4cf-5e23-947b-6d7e65073b56"
Plots = "91a5bcdd-55d7-5caf-9e0b-520d859cae80"
Printf = "de0858da-6303-5e67-8744-51eddeeeb8d7"
Random = "9a3f8284-a2c9-5f02-9a11-845980a1fd5c"

[compat]
<<<<<<< HEAD
julia = "1.0"
=======
Gridap = "0.15"
julia = "1.3"
>>>>>>> 7843c80d

[extras]
Test = "8dfed614-e22c-5e08-85e1-65c5234f0b40"

[targets]
test = ["Test"]<|MERGE_RESOLUTION|>--- conflicted
+++ resolved
@@ -16,12 +16,8 @@
 Random = "9a3f8284-a2c9-5f02-9a11-845980a1fd5c"
 
 [compat]
-<<<<<<< HEAD
-julia = "1.0"
-=======
 Gridap = "0.15"
 julia = "1.3"
->>>>>>> 7843c80d
 
 [extras]
 Test = "8dfed614-e22c-5e08-85e1-65c5234f0b40"
