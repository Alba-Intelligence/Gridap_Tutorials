# Disclaimer: This tutorial is about a low-level definition of finite element
# methods. It would be nice to have two (or three) previous tutorials, about
# `Field`, the lazy array machinery related to `AppliedArray` for _numbers_,
# and the combination of both to create lazy arrays that involve fields. This
# is work in progress.

# This tutorial is advanced and you only need to go through this if you want
# to know the internals of `Gridap` and what it is doing under the hood.
# Even though you will likely want to use the high-level APIs in `Gridap`,
# this tutorial will (hopefully) help if you want to become a `Gridap` developer,
# not just a user. We also consider that this tutorial shows how powerful and
# expressive the `Gridap` kernel is, and how mastering it you can implement new
# algorithms not been provided by the library.

# Let us start including `Gridap` and some of its packages, to have access to
# a rich set of not so high-level methods
# Note that the module `Gridap` provides the high-level API, whereas the sub-modules
# like `Gridap.FESpaces` provide access to the different parts of the low-level API.

using Gridap
using Gridap.FESpaces
using Gridap.ReferenceFEs
using Gridap.Arrays
using Gridap.Geometry
using Gridap.Fields
using FillArrays
using Test

# We first create the geometry model and FE spaces using the
# high-level interface. In this tutorial, we are not going to describe the
# most of the geometrical machinery in detail, only what is relevant for the
# discussion. To simplify the analysis of the outputs,
# you can consider a 2D mesh, i.e., `D=2` (everything below works for any dim without
# any extra complication). In order to make things slightly more interesting,
# e.g., having non-constant Jacobians, we have considered a mesh that is
# a stretching of an equal-sized structured mesh.

L = 2 # Domain length
D = 2 # dim
n = 4 # parts per dim

function stretching(x::Point)
m = zeros(length(x)) # zero(mutable(x))
m[1] = x[1]^2
for i in 2:D
 m[i] = x[i]
end
Point(m)
end

pmin = Point(Fill(0,D))
pmax = Point(Fill(L,D))
partition = Tuple(Fill(n,D))
model = CartesianDiscreteModel(pmin,pmax,partition,map=stretching)

# Now, we define the finite element (FE) spaces (Lagrangian, scalar, H1-conforming, i.e.
# continuous). We are going to extract from these FE spaces some information to

u(x) = x[1] # Analytical solution (for Dirichlet data)

T = Float64; order = 1
Vₕ = FESpace(model=model,valuetype=T,reffe=:Lagrangian,order=1,
             conformity=:H1,dirichlet_tags="boundary")
Uₕ = TrialFESpace(Vₕ,u)

# We also want to extract the triangulation of the model and obtain the quadrature.

Tₕ = Triangulation(model)
Qₕ = CellQuadrature(Tₕ,2*order)

# A quadrature provides an array (cells) of arrays of points (`Point` in
# `Gridap`) in the parametric space in which finite element spaces are usually
# defined (and always integrated) and their corresponding weights.

qₖ = get_coordinates(Qₕ)
wₖ = get_weights(Qₕ)

# ## Exploring FE functions in `Gridap`

# A FE function with [rand](https://docs.julialang.org/en/v1/stdlib/Random/#Base.rand)
# free dofs in Uₕ can be defined as follows

uₕ = FEFunction(Uₕ,rand(num_free_dofs(Uₕ)))

# We can extract the array that at each cell of the mesh returns a `Field`,
# the FE function restricted to that cell

uₖ = get_array(uₕ)

# An essential part of `Gridap` is the concept of `Field`. It provides an
# abstract representation of a physical field of scalar (e.g., a `Float64`),
# vector (`VectorValue`), or tensor (`TensorValue`) type that takes points
# (`Point`) in the domain in which it is defined and returns the scalar,
# vector, and tensor values, resp. at these points. The method
# `evaluate_field!` implements this operation; it evaluates the field in
# a _vector_ of points (for performance, it is _vectorised_ wrt points). It has
# been implemented with caches for high performance. You can take a look at the
# `Field` abstract type in Gridap at this point, and check its API.

# We can also extract the global indices of the DOFs in each cell, the well-known
# local-to-global map in FE methods.

σₖ = get_cell_dofs(Uₕ)

# Finally, we can extract the vector of values.

Uₖ = get_cell_values(uₕ)

# Take a look at the type of array
# it is. In Gridap we put negative labels to fixed DOFs and positive to free DOFs,
# thus we use an array that combines σₖ with the two arrays of free and fixed values
# accessing the right one depending on the index. But everything is lazy, only
# computed when accessing the array. Laziness and quasi-immutability are leitmotifs in
# Gridap.

# We can also extract an array that provides at each cell the finite element
# basis in the physical space, which are again fields.

dv = get_cell_basis(Vₕ)
du = get_cell_basis(Uₕ)

# We note that these bases differ from the fact that the first one is of
# test type and the second one of trial type (in the Galerkin method). This information
# is consumed in different parts of the code.

is_test(dv) # true

##

is_trial(du) # true

# ## The geometrical model

# From the triangulation we can also extract the cell map, i.e., the geometrical map that takes points
# in the parametric space $[0,1]^D$ (the SEGMENT, QUAD, or HEX in 1, 2, or 3D, resp.) and maps it to the cell in the physical space
# $\Omega$.

ξₖ = get_cell_map(Tₕ)

# The cell map takes at each cell points in the parametric space and return the
# mapped points in the physical space. Even though this space does not need a global
# definition (nothing has to be solved here), it is continuous across interior faces.

# This cell_map is an `AppliedArray`, one of the essential types in `Gridap`,
# which will be introduced in more detail below. At each cell, it provides the
# `Field` that maps parametric cells to physical cells.

# The node coordinates can be extracted from the triangulation, returning a
# global array of `Point`. You can see that such array is stored using Cartesian
# indices instead of linear indices. It is more natural for Cartesian meshes.

X = get_node_coordinates(Tₕ)

# You can also extract a cell-wise array that provides the node indices per cell

ctn = get_cell_nodes(Tₕ)

# or the cell-wise nodal coordinates, combining the previous two arrays

_Xₖ = get_cell_coordinates(Tₕ)

# ## A low-level definition of the cell map

# Now, let us create the geometrical map almost from scratch, in order to
# get familiarised with the `Gridap` internals.
# First, we start with the reference topology of the representation that we
# will use for the geometry. In this example, we consider that the geometry
# is represented with a bilinear map, and we use a scalar-valued FE space to
# combine the nodal coordinate values which is a Lagrangian first order space.
# To this end, we first need to create a Polytope using an array of dimension D
# with the parameter HEX_AXIS. This respresents an n-cube of dimension D. Then,
# this is used to create the scalar first order Lagrangian reference FE.
# It is not the purpose of this tutorial to describe the `ReferenceFE` in Gridap.

pol = Polytope((Fill(HEX_AXIS,D)...))
reffe_g = LagrangianRefFE(Float64,pol,1)

# Next, we extract the basis of shape functions for this Reference FE, which is
# a set of fields, as many as shape functions. We note that these fields have
# as domain the parametric space $[0,1]^D$. Thus, they can readily be evaluated for
# points in the parametric space.

ϕrg = get_shapefuns(reffe_g)

# Now, we create a global cell array that has the same reference FE basis for all
# cells. We can do this efficiently with `FillArrays` package and its `Fill` method, it
# only stores the value once and returns it for whatever index.

ϕrgₖ = Fill(ϕrg,num_cells(model))

# We can use the following `LocalToGlobalArray` in `Gridap` that returns a
# lazy array of arrays of `Point`, i.e., the nodes per each cell.

Xₖ = LocalToGlobalArray(ctn,X)

#

@test Xₖ == _Xₖ == get_cell_coordinates(Tₕ) # check

# Even though inline evaluations in your code editor 
# (or if you just call the @show method) are showing the full matrix, don't get
# confused. This is because this method is evaluating the array at all indices and
# collecting and printing the result. In practical runs, this array, as many other in
# `Gridap`, is lazy. We only compute its entries for a given index on demand, by
# accessing to the pointer array `lcn` and extract the values in `X`.

# Next, we can compute the geometrical map as the combination of these shape
# functions in the parametric space with the node coordinates (at each cell)

lc = Gridap.Fields.LinComValued()
lcₖ = Fill(lc,num_cells(model))
ψₖ = apply(lcₖ,ϕrgₖ,Xₖ)

# Note that since we use the same kernel for all cells, we don't need to build the array of kernels
# `lcₖ`, we can simply write

ψₖ = apply(lc,ϕrgₖ,Xₖ)

#

@test evaluate(ψₖ,qₖ) == evaluate(ξₖ,qₖ) # check

# We have re-computed (in a low-level way) the geometrical map. First, we have
# created a (constant) array with the kernel `LinComValued`. We have internally
# defined many different `Kernel`s in `Gridap`, which act on `Field`s. The one here
# takes the reference FE basis functions and linearly combines them using the
# nodal coordinates in the physical space (which are `VectorValued`). This is the
# mathematical definition of the geometrical map in FEs!

# At this point, let us define what `apply` is doing. It creates an `AppliedArray`,
# which is one of the essential components of `Gridap`. An `AppliedArray` is a
# lazy array that applies arrays of kernels (operations) over array(s). These operations are
# only computed when accessing the corresponding index, thus lazy. This way,
# we are implementing expression trees of arrays. On top of this, these arrays
# can be arrays of `Field`, as `ϕrgₖ` above. These lazy arrays are implemented
<<<<<<< HEAD
# in an efficient way, creating a cache for the result of evaluating it at a given
# index. This way, the code is performant, and does involve allocations when
=======
# in an efficient way, creating a cache for the result of evaluating it a a given
# index. This way, the code is performant, and does not involve allocations when
>>>>>>> 456e5143
# traversing these arrays. It is probably a good time to take a look at `AppliedArray`
# and the abstract API of `Kernel` in `Gridap`.

# It is good to mention that `apply(k,a,b)`` is equivalent to
# map((ai,bi)->apply_kernel(k,ai,bi),a,b) but with a lazy result instead of a
# plain julia array.

# With this, we can compute the Jacobian (cell-wise).
# The Jacobian of the transformation is simply its gradient.
# The gradient in the parametric space can be computed as a gradient of the
# global array defined before, or taking the gradient and filling the array

∇ϕrgₖ = Fill(∇(ϕrg),num_cells(model))

#

@test evaluate(∇ϕrgₖ,qₖ) == evaluate(∇(ϕrgₖ),qₖ)

#

J = apply(lc,∇ϕrgₖ,Xₖ)

#

@test all(evaluate(J,qₖ) .≈ evaluate(∇(ξₖ),qₖ))

# ## A low-level definition of FE space bases

# We proceed as before, creating the reference FE, the reference basis, and the
# corresponding constant array.

pol = Polytope((Fill(HEX_AXIS,D)...))
reffe = LagrangianRefFE(T,pol,order)

ϕr = get_shapefuns(reffe)
ϕrₖ = Fill(ϕr,num_cells(model))

# As stated in FE theory, we can now define the shape functions in the physical
# space, which are conceptually $ϕ(x) = ϕr_K(X)∘ξ_K^{-1}(x)$. We provide a kernel
# for this, `AddMap`. First, we create this kernel,
# and then we apply it to the basis in the parametric space and
# the geometrical map

map = Gridap.Fields.AddMap()
ϕₖ = apply(map,ϕrₖ,ξₖ)

@test ϕₖ === attachmap(ϕrₖ,ξₖ)

# Again, the result is an `AppliedArray` that provides a `Field` at each cell.

# We note that when using ref FEs in the parametric space, the points in which
# we will evaluate the function are also in the parametric space (quadrature in
# $[0,1]^D$). Thus, the geometrical map is not really needed for this evaluation.
# However, it is essential
# when computing its gradient, later on. There is another path in Gridap, which
# defines reference FEs in the physical space, but it won't be considered here.

# Even though this is not essential for this tutorial, we note that we can
# create a cell basis, a `GenericCellBasis` struct, which represents our
# shape functions. It takes ϕₖ (the shape functions), the cell map ξₖ and some metadata,
# namely
# the trial style (the first argument, true means it is a trial FE space, test FE space otherwise
# in the Galerkin method parlance),
# the reference trait (the last Val{true}, true means FEs define in the reference
# FE space, the most common case, false means FEs with DOFs defined in the physical
# space).

bₖ = GenericCellBasis(Val{false}(),ϕₖ,ξₖ,Val{true}())

# We can check that the basis we have created return the same values as the
# one obtained with high-level APIs

@test collect(evaluate(dv,qₖ)) == collect(evaluate(bₖ,qₖ))

# There are some objects in `Gridap` that are nothing but a lazy array plus
# some metadata. Another example could be an array of arrays of points like `q`.
# `q` points are in the reference space. You could consider creating `CellPoints`
# with a trait that tells you whether these points are in the parametric or
# physical space, and use dispatching based on that. E.g., if you have a reference
# FE in the reference space, you can easily evaluate in the parametric space,
# but you should map the points to the physical space first with `ξₖ` when
# dealing with FEs in the physical space.

# Another salient feature of Gridap is that for these finite element bases,
# we can readily compute the gradient as ∇(ϕₖ), which internally is implemented
# as a lazy array as follows

# The computation of the gradient of FE shape functions in the physical space
# would require to create a Kernel with the inv() to create the inv(J)
# that is needed for the computation of derivatives in the physical space
# but we have merged all the operations in the PhysGrad() kernel.

grad = Gridap.Fields.Valued(Gridap.Fields.PhysGrad())
∇ϕrₖ = Fill(Gridap.Fields.FieldGrad(ϕr),num_cells(Tₕ))
∇ϕₖ = apply(grad,∇ϕrₖ,J)

#

@test evaluate(∇ϕₖ,qₖ) == evaluate(∇(ϕₖ),qₖ)

# We can now evaluate both the CellBasis and the array of physical shape functions,
# and check we get the same.

@test evaluate(∇ϕₖ,qₖ) == evaluate(∇(bₖ),qₖ) == evaluate(∇(dv),qₖ)

# ## A low-level definition of the FE function

# Let us explore this FE function.
# Now, let us create uₖ from scratch, in order to understand how
# Gridap works internally, and why we say that Gridap design strongly relies on
# lazy (evaluation of) arrays.

# In fact, we can create uₖ by our own with the ingredients we already have. uₖ is an
# array that linearly combines the basis ϕₖ and the dof values Uₖ at each cell.
# The kernel that does this in Gridap is `LinComValued()`. So, we create a
# this kernel and create
# and applied array with all these ingredients. As above, it is a lazy array
# that will return the shape functions at each cell in the physical space

lc = Gridap.Fields.LinComValued()
uₖ = apply(lc,ϕₖ,Uₖ)

# We can check that we get the same results as uₕ

@test evaluate(uₖ,qₖ) == evaluate(uₕ,qₖ)

# Now, since we can apply the gradient over this array

gradient(uₖ)

# or compute it using low-level methods, as a linear combination
# of ∇(ϕₖ) instead of ϕₖ

∇uₖ = apply(lc,∇ϕₖ,Uₖ)
aux = ∇(uₖ)

# We can check we get the expected result

@test evaluate(∇uₖ,qₖ) == evaluate(aux,qₖ)

# ## A low-level implementation of the residual integration and assembly

# We have the array uₖ that returns the finite element function uₕ at
# each cell, and its gradient ∇uₖ.
# Let us consider now the integration of (bi)linear forms. The idea is to
# compute first the following residual for our random function uₕ

intg = ∇(uₕ)⋅∇(dv)

# but we are going to do it using low-level methods.

# First, we create an array that for each cell returns the dot operator

dotop = Gridap.Fields.FieldBinOp(dot)
dotopv = Gridap.Fields.Valued(dotop)
Iₖ = apply(dotopv,∇uₖ,∇ϕₖ)
# Next we consider a lazy `AppliedArray` that applies the `dot_ₖ` array of
# operations (binary operator) over the gradient of the FE function and
# the gradient of the FE basis in the physical space

@test evaluate(intg,qₖ) == evaluate(Iₖ,qₖ)

# Now, we can finally compute the cell-wise residual array, which using
# the high-level `integrate` function is

res = integrate(∇(uₕ)⋅∇(dv),Tₕ,Qₕ)

# In a low-level, what we do is to apply (create a `AppliedArray`)
# the `IntKernel` over the integrand evaluated at the integration
# points, the weights, and the Jacobian evaluated at the integration points

Jq = evaluate(J,qₖ)
intq = evaluate(Iₖ,qₖ)
iwq = apply(Gridap.Fields.IntKernel(),intq,wₖ,Jq)

@test all(res .≈ iwq)

# The result is the cell-wise residual (previous to assembly). This is a lazy
# array but you could collect the element residuals if you want

collect(iwq)

# Alternatively, we could use the high-level API that creates a `LinearFETerm`
# that is the composition of a lambda-function or
# [anonymous function](https://docs.julialang.org/en/v1/manual/functions/#man-anonymous-functions-1)
# with the bilinear form, triangulation and quadrature

blf(u,v) = ∇(u)⋅∇(v)
term = LinearFETerm(blf,Tₕ,Qₕ)

# and check that we get the same residual as the one defined above

cellvals = get_cell_residual(term,uₕ,dv)
@test cellvals == iwq

# ## Assembling a residual

# Now, we need to assemble these cell-wise (lazy) residual contributions in a
# global (non-lazy) array. With all this, we can assemble our vector using the
# cell_values and the assembler.
# Let us create a standard assembly struct for the finite element spaces at
# hand. It will create a vector of size global number of dofs, and a
# `SparseMatrixCSC` in which we can add contributions.

assem = SparseMatrixAssembler(Uₕ,Vₕ)

# We create a tuple with 1-entry arrays with the cell-wise vectors and cell ids.
# If we had additional terms, we would have more entries in the array.
# You can take a look at the `SparseMatrixAssembler` struct.

cellids = get_cell_id(Tₕ) # == identity_vector(num_cells(trian))

rs = ([iwq],[cellids])
b = allocate_vector(assem,rs)
assemble_vector!(b,assem,rs)

# ## A low-level implementation of the Jacobian integration and assembly

# After computing the residual, we use similar ideas for the Jacobian.
# The process is the same as above, so it does not require more explanations

int = apply(dotopv,∇(ϕₖ),∇(ϕₖ))
@test all(collect(evaluate(int,qₖ)) .== collect(evaluate(∇(du)⋅∇(dv),qₖ)))

intq = evaluate(int,qₖ)
Jq = evaluate(J,qₖ)
iwq = apply(Gridap.Fields.IntKernel(),intq,wₖ,Jq)

jac = integrate(int,Tₕ,Qₕ)
@test collect(iwq) == collect(jac)

rs = ([iwq],[cellids],[cellids])
A = allocate_matrix(assem,rs)
A = assemble_matrix!(A,assem,rs)

# Now we can obtain the free dofs and add the solution to the initial guess

x = A \ b
uf = sol = get_free_values(uₕ) - x
ufₕ = FEFunction(Uₕ,uf)

#

@test sum(integrate((u-ufₕ)*(u-ufₕ),Tₕ,Qₕ)) <= 10^-8<|MERGE_RESOLUTION|>--- conflicted
+++ resolved
@@ -233,13 +233,8 @@
 # only computed when accessing the corresponding index, thus lazy. This way,
 # we are implementing expression trees of arrays. On top of this, these arrays
 # can be arrays of `Field`, as `ϕrgₖ` above. These lazy arrays are implemented
-<<<<<<< HEAD
-# in an efficient way, creating a cache for the result of evaluating it at a given
-# index. This way, the code is performant, and does involve allocations when
-=======
 # in an efficient way, creating a cache for the result of evaluating it a a given
 # index. This way, the code is performant, and does not involve allocations when
->>>>>>> 456e5143
 # traversing these arrays. It is probably a good time to take a look at `AppliedArray`
 # and the abstract API of `Kernel` in `Gridap`.
 
