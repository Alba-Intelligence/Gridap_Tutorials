--- conflicted
+++ resolved
@@ -23,36 +23,6 @@
 
 repo_src = joinpath(@__DIR__,"..","src")
 
-<<<<<<< HEAD
-files = [
-  "t001_poisson",
-  "t002_validation",
-  "t003_elasticity", 
-  "t0041_p_laplacian",
-  "t004_hyperelasticity",
-  "t005_dg_discretization",
-  "t007_darcy",
-  "t008_inc_navier_stokes",
-  "fsi_tutorial"]
-
-for file in files
-  file_jl = file*".jl"
-  Literate.markdown(joinpath(repo_src,file_jl), pages_dir; codefence="```julia" => "```")
-  Literate.notebook(joinpath(repo_src,file_jl), notebooks_dir; documenter=false, execute=false)
-end
-
-pages = [
-  "Introduction"=> "index.md",
-  "1 Poisson equation" => "pages/t001_poisson.md",
-  "2 Code validation" => "pages/t002_validation.md",
-  "3 Linear elasticity" => "pages/t003_elasticity.md",
-  "4 p-Laplacian" => "pages/t0041_p_laplacian.md",
-  "5 Hyper-elasticity" => "pages/t004_hyperelasticity.md",
-  "6 Poisson equation (with DG)" => "pages/t005_dg_discretization.md",
-  "7 Darcy equation (with RT)" => "pages/t007_darcy.md",
-  "8 Incompressible Navier-Stokes" => "pages/t008_inc_navier_stokes.md",
-  "9 Fluid-Structure Interaction" => "pages/fsi_tutorial.md" ]
-=======
 # Add index.md file as introduction to navigation menu
 pages = ["Introduction"=> "index.md"]
 
@@ -87,7 +57,6 @@
   path_to_markdown_file = joinpath("pages",string(tutorial_file,".md"))
   push!(pages, (ordered_title=>path_to_markdown_file))
 end
->>>>>>> 388f0aad
 
 makedocs(
     sitename = "Gridap tutorials",
